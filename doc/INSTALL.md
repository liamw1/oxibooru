--- conflicted
+++ resolved
@@ -41,11 +41,7 @@
 4. **Pull the containers**
     This pulls the latest containers from docker.io:
     ```console
-<<<<<<< HEAD
-    user@host:oxibooru$ docker-compose pull
-=======
-    user@host:szuru$ docker compose pull
->>>>>>> 376f687c
+    user@host:oxibooru$ docker compose pull
     ```
     If you have modified the application's source and would like to manually
     build it, follow the instructions in [**Building**](#Building) instead,
@@ -55,31 +51,19 @@
 
     Set owner of mount directories (MOUNT_DATA and MOUNT_SQL in the .env) to the user with id 1000:
     ```console
-<<<<<<< HEAD
     user@host:oxibooru$ sudo chown -R 1000:1000 <MOUNT_DATA>
     user@host:oxibooru$ sudo chown -R 1000:1000 <MOUNT_SQL>
-=======
-    user@host:szuru$ docker compose up -d sql
->>>>>>> 376f687c
     ```
 
 6. **Run it!**
 
     To start all containers:
     ```console
-<<<<<<< HEAD
-    user@host:oxibooru$ docker-compose up -d
-=======
-    user@host:szuru$ docker compose up -d
->>>>>>> 376f687c
+    user@host:oxibooru$ docker compose up -d
     ```
     To view/monitor the application logs:
     ```console
-<<<<<<< HEAD
-    user@host:oxibooru$ docker-compose logs -f
-=======
-    user@host:szuru$ docker compose logs -f
->>>>>>> 376f687c
+    user@host:oxibooru$ docker compose logs -f
     # (CTRL+C to exit)
     ```
 
@@ -89,142 +73,12 @@
 
     First, start database container:
     ```console
-<<<<<<< HEAD
-    user@host:oxibooru$ docker-compose up -d sql
-=======
-    user@host:szuru$ docker compose build
-    ```
-
-    That will attempt to build both containers, but you can specify `client`
-    or `server` to make it build only one.
-
-    If `docker compose build` spits out:
-
->>>>>>> 376f687c
+    user@host:oxibooru$ docker compose up -d sql
     ```
     Then, build the client and server containers:
     ```console
-    user@host:oxibooru$ docker-compose build
+    user@host:oxibooru$ docker compose build
     ```
 
-<<<<<<< HEAD
 *Note: If your changes are not taking effect in your builds, consider building
-with `--no-cache`.*
-=======
-    ...and run `docker compose build` again.
-
-*Note: If your changes are not taking effect in your builds, consider building
-with `--no-cache`.*
-
-
-### Additional Features
-
-1. **CLI-level administrative tools**
-
-    You can use the included `szuru-admin` script to perform various
-    administrative tasks such as changing or resetting a user password. To
-    run from docker:
-
-    ```console
-    user@host:szuru$ docker compose run server ./szuru-admin --help
-    ```
-
-    will give you a breakdown on all available commands.
-
-2. **Using a seperate domain to host static files (image content)**
-
-    If you want to host your website on, (`http://example.com/`) but want
-    to serve the images on a different domain, (`http://static.example.com/`)
-    then you can run the backend container with an additional environment
-    variable `DATA_URL=http://static.example.com/`. Make sure that this
-    additional host has access contents to the `/data` volume mounted in the
-    backend.
-
-3. **Setting a specific base URI for proxying**
-
-    Some users may wish to access the service at a different base URI, such
-    as `http://example.com/szuru/`, commonly when sharing multiple HTTP
-    services on one domain using a reverse proxy. In this case, simply set
-    `BASE_URL="/szuru/"` in your `.env` file.
-
-    Note that this will require a reverse proxy to function. You should set
-    your reverse proxy to proxy `http(s)://example.com/szuru` to
-    `http://<internal IP or hostname of frontend container>/`. For an NGINX
-    reverse proxy, that will appear as:
-
-    ```nginx
-    location /szuru {
-        proxy_http_version 1.1;
-        proxy_pass http://<internal IP or hostname of frontend container>/;
-
-        proxy_set_header Host              $http_host;
-        proxy_set_header Upgrade           $http_upgrade;
-        proxy_set_header Connection        "upgrade";
-        proxy_set_header X-Forwarded-For   $proxy_add_x_forwarded_for;
-        proxy_set_header X-Scheme          $scheme;
-        proxy_set_header X-Real-IP         $remote_addr;
-        proxy_set_header X-Forwarded-Proto $scheme;
-        proxy_set_header X-Script-Name     /szuru;
-    }
-    ```
-
-4. **Preparing for production**
-
-    If you plan on using szurubooru in a production setting, you may opt to
-    use a reverse proxy for added security and caching capabilities. Start
-    by having the client docker listen only on localhost by changing `PORT`
-    in your `.env` file to `127.0.0.1:8080` instead of simply `:8080`. Then
-    configure NGINX (or your caching/reverse proxy server of your choice)
-    to proxy_pass `http://127.0.0.1:8080`. An example config is shown below:
-
-    ```nginx
-    # ideally, use ssl termination + cdn with a provider such as cloudflare.
-    # modify as needed!
-
-    # rate limiting zone
-    # poor man's ddos protection, essentially
-    limit_req_zone $binary_remote_addr zone=throttle:10m rate=25r/s;
-
-    # www -> non-www
-    server {
-      listen 80;
-      listen [::]:80;
-      server_tokens off;
-      server_name www.example.com
-      return 301 http://example.com$request_uri;
-    }
-
-    server {
-      server_name example.com;
-      client_max_body_size 100M;
-      client_body_timeout 30s;
-      server_tokens off;
-      location / {
-        limit_req zone=throttle burst=5 delay=3;
-        proxy_http_version 1.1;
-        proxy_pass http://127.0.0.1:8080;
-        proxy_set_header Host $http_host;
-        proxy_set_header Upgrade $http_upgrade;
-        proxy_set_header Connection "upgrade";
-        proxy_set_header X-Forwarded-For $proxy_add_x_forwarded_for;
-        proxy_set_header X-Scheme $scheme;
-        proxy_set_header X-Real-IP $remote_addr;
-        proxy_set_header X-Forwarded-Proto $scheme;
-        proxy_set_header X-Script-Name /szuru;
-        error_page 500 501 502 504 505 506 507 508 509 510 511 @err;
-        error_page 503 @throttle;
-      }
-
-      location @err {
-        return 500 "server error. please try again later.";
-        default_type text/plain;
-      }
-      location @throttle {
-        return 503 "we've detected abuse on your ip. please wait and try again later.";
-        default_type text/plain;
-      }
-      listen 80;
-      listen [::]:80;
-    }
-    ```
->>>>>>> 376f687c
+with `--no-cache`.*