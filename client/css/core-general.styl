--- conflicted
+++ resolved
@@ -300,17 +300,10 @@
         background-size: 20px 20px
     img
         opacity: 0
-<<<<<<< HEAD
-        width: inherit
-        height: 100%
-    video
-        width: inherit
-=======
         width: 100%
         height: 100%
     video
         width: 100%
->>>>>>> 5596f537
         height: 100%
 
 .flexbox-dummy
