<div class='content-wrapper transparent post-view'>
    <aside class='sidebar'>
        <nav class='buttons'>
            <article class='previous-post'>
                <% if (ctx.prevPostId) { %>
                    <% if (ctx.editMode) { %>
                        <a rel='prev' href='<%= ctx.getPostEditUrl(ctx.prevPostId, ctx.parameters) %>'>
                    <% } else { %>
                        <a rel='prev' href='<%= ctx.getPostUrl(ctx.prevPostId, ctx.parameters) %>'>
                    <% } %>
                <% } else { %>
                    <a rel='prev' class='inactive'>
                <% } %>
                    <i class='fa fa-chevron-left'></i>
                    <span class='vim-nav-hint'>&lt; Previous post</span>
                </a>
            </article>
            <article class='next-post'>
                <% if (ctx.nextPostId) { %>
                    <% if (ctx.editMode) { %>
                        <a rel='next' href='<%= ctx.getPostEditUrl(ctx.nextPostId, ctx.parameters) %>'>
                    <% } else { %>
                        <a rel='next' href='<%= ctx.getPostUrl(ctx.nextPostId, ctx.parameters) %>'>
                    <% } %>
                <% } else { %>
                    <a rel='next' class='inactive'>
                <% } %>
                    <i class='fa fa-chevron-right'></i>
                    <span class='vim-nav-hint'>Next post &gt;</span>
                </a>
            </article>
            <% if (ctx.canEditPosts || ctx.canDeletePosts || ctx.canFeaturePosts) { %>
            <article class='edit-post'>
                <% if (ctx.editMode) { %>
                    <a href='<%= ctx.getPostUrl(ctx.post.id, ctx.parameters) %>'>
                        <i class='fa fa-reply'></i>
                        <span class='vim-nav-hint'>Back to view mode</span>
                    </a>
                <% } else { %>
                    <a href='<%= ctx.getPostEditUrl(ctx.post.id, ctx.parameters) %>'>
                    <i class='fa fa-pencil'></i>
                    <span class='vim-nav-hint'>Edit post</span>
                    </a>
                <% } %>
            </article>
            <% } %>
        </nav>

        <div class='sidebar-container'></div>
    </aside>

    <div class='content'>
        <div class='post-container'></div>

<<<<<<< HEAD
        <div class='after-mobile-controls'>
            <% if (ctx.canCreateComments) { %>
                <h2>Add comment</h2>
                <div class='comment-form-container'></div>
            <% } %>
=======
        <% if (ctx.editMode) { %>
            <h2>Description</h2>
            <%= ctx.makeTextarea({
                id: 'post-description',
                value: ctx.post.description,
            }) %>
        <% } else if (ctx.post.description != undefined) { %>
            <div class='description-container'>
                <%= ctx.makeMarkdown(ctx.post.description) %>
            </div>
        <% } %>

        <% if (ctx.canListComments) { %>
            <div class='comments-container'></div>
        <% } %>
>>>>>>> e166059b

            <% if (ctx.canListComments) { %>
                <div class='comments-container'></div>
            <% } %>
        </div>
    </div>
</div><|MERGE_RESOLUTION|>--- conflicted
+++ resolved
@@ -52,13 +52,6 @@
     <div class='content'>
         <div class='post-container'></div>
 
-<<<<<<< HEAD
-        <div class='after-mobile-controls'>
-            <% if (ctx.canCreateComments) { %>
-                <h2>Add comment</h2>
-                <div class='comment-form-container'></div>
-            <% } %>
-=======
         <% if (ctx.editMode) { %>
             <h2>Description</h2>
             <%= ctx.makeTextarea({
@@ -71,12 +64,9 @@
             </div>
         <% } %>
 
-        <% if (ctx.canListComments) { %>
-            <div class='comments-container'></div>
-        <% } %>
->>>>>>> e166059b
-
+        <div class='after-mobile-controls'>
             <% if (ctx.canListComments) { %>
+                <h2>Comments</h2>
                 <div class='comments-container'></div>
             <% } %>
         </div>
