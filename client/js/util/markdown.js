"use strict";

const marked = require("marked");
const DOMPurify = require("dompurify");

class BaseMarkdownWrapper {
    preprocess(text) {
        return text;
    }

    postprocess(text) {
        return text;
    }
}

class SjisWrapper extends BaseMarkdownWrapper {
    constructor() {
        super();
        this.buf = [];
    }

    preprocess(text) {
        return text.replace(
            /\[sjis\]((?:[^\[]|\[(?!\/?sjis\]))+)\[\/sjis\]/gi,
            (match, capture) => {
                var ret = "%%%SJIS" + this.buf.length;
                this.buf.push(capture);
                return ret;
            }
        );
    }

    postprocess(text) {
        return text.replace(
            /(?:<p>)?%%%SJIS(\d+)(?:<\/p>)?/,
            (match, capture) => {
                return '<div class="sjis">' + this.buf[capture] + "</div>";
            }
        );
    }
}

// fix \ before ~ being stripped away
class TildeWrapper extends BaseMarkdownWrapper {
    preprocess(text) {
        return text.replace(/\\~/g, "%%%T");
    }

    postprocess(text) {
        return text.replace(/%%%T/g, "\\~");
    }
}

// prevent ^#... from being treated as headers, due to tag permalinks
class TagPermalinkFixWrapper extends BaseMarkdownWrapper {
    preprocess(text) {
        return text.replace(/^#/g, "%%%#");
    }

    postprocess(text) {
        return text.replace(/%%%#/g, "#");
    }
}

// post, user and tags permalinks
class EntityPermalinkWrapper extends BaseMarkdownWrapper {
    preprocess(text) {
        text = text.replace(
            /(^|^\(|(?:[^\]])\(|[\s<>\[\]\)])([+#@][a-zA-Z0-9_-]+)/g,
            "$1[$2]($2)"
        );
        text = text.replace(/\]\(@(\d+)\)/g, "](/post/$1)");
        text = text.replace(/\]\(\+([a-zA-Z0-9_-]+)\)/g, "](/user/$1)");
        text = text.replace(/\]\(#([a-zA-Z0-9_-]+)\)/g, "](/posts/query=$1)");
        return text;
    }
}

class SearchPermalinkWrapper extends BaseMarkdownWrapper {
    postprocess(text) {
        return text.replace(
            /\[search\]((?:[^\[]|\[(?!\/?search\]))+)\[\/search\]/gi,
            '<a href="/posts/query=$1"><code>$1</code></a>'
        );
    }
}

class SpoilersWrapper extends BaseMarkdownWrapper {
    postprocess(text) {
        return text.replace(
            /\[spoiler\]((?:[^\[]|\[(?!\/?spoiler\]))+)\[\/spoiler\]/gi,
            '<span class="spoiler">$1</span>'
        );
    }
}

class SmallWrapper extends BaseMarkdownWrapper {
    postprocess(text) {
        return text.replace(
            /\[small\]((?:[^\[]|\[(?!\/?small\]))+)\[\/small\]/gi,
            "<small>$1</small>"
        );
    }
}

class StrikeThroughWrapper extends BaseMarkdownWrapper {
    postprocess(text) {
        text = text.replace(/(^|[^\\])(~~|~)([^~]+)\2/g, "$1<del>$3</del>");
        return text.replace(/\\~/g, "~");
    }
}

<<<<<<< HEAD
function escapeHtml(unsafe) {
    return unsafe
        .toString()
        .replace(/&/g, "&amp;")
        .replace(/</g, "&lt;")
        .replace(/>/g, "&gt;")
        .replace(/"/g, "&quot;")
        .replace(/'/g, "&apos;");
}
=======
class FaviconWrapper extends BaseMarkdownWrapper {
    preprocess(text) {
        return text.replace(
            /\[icon\]((?:[^\[]|\[(?!\/?icon\]))+)\[\/icon\]/gi,
            '<a href="$1"><img src="https://www.google.com/s2/favicons?domain=$1"> $1</a>'
        );
    }
}

function createRenderer() {
    function sanitize(str) {
        return str.replace(/&<"/g, (m) => {
            if (m === "&") {
                return "&amp;";
            }
            if (m === "<") {
                return "&lt;";
            }
            return "&quot;";
        });
    }
>>>>>>> e3794352

function createRenderer() {
    const renderer = new marked.Renderer();
    renderer.image = (href, title, alt) => {
        let [_, url, width, height] =
            /^(.+?)(?:\s=\s*(\d*)\s*x\s*(\d*)\s*)?$/.exec(href);
        let res = '<img src="' + escapeHtml(url) + '" alt="' + escapeHtml(alt);
        if (width) {
            res += '" width="' + width;
        }
        if (height) {
            res += '" height="' + height;
        }
        return res + '">';
    };
    return renderer;
}

function formatMarkdown(text) {
    const renderer = createRenderer();
    const options = {
        renderer: renderer,
        breaks: true,
        smartypants: true,
        headerIds: false,
    };
    let wrappers = [
        new SjisWrapper(),
        new TildeWrapper(),
        new TagPermalinkFixWrapper(),
        new EntityPermalinkWrapper(),
        new SearchPermalinkWrapper(),
        new SpoilersWrapper(),
        new SmallWrapper(),
        new StrikeThroughWrapper(),
        new FaviconWrapper(),
    ];
    text = escapeHtml(text);
    for (let wrapper of wrappers) {
        text = wrapper.preprocess(text);
    }
    text = marked.parse(text, options);
    wrappers.reverse();
    for (let wrapper of wrappers) {
        text = wrapper.postprocess(text);
    }
    return DOMPurify.sanitize(text);
}

function formatInlineMarkdown(text) {
    const renderer = createRenderer();
    const options = {
        renderer: renderer,
        breaks: true,
        smartypants: true,
        headerIds: false,
    };
    let wrappers = [
        new TildeWrapper(),
        new EntityPermalinkWrapper(),
        new SearchPermalinkWrapper(),
        new SpoilersWrapper(),
        new SmallWrapper(),
        new StrikeThroughWrapper(),
        new FaviconWrapper(),
    ];
    text = escapeHtml(text);
    for (let wrapper of wrappers) {
        text = wrapper.preprocess(text);
    }
    text = marked.parseInline(text, options);
    wrappers.reverse();
    for (let wrapper of wrappers) {
        text = wrapper.postprocess(text);
    }
    return DOMPurify.sanitize(text);
}

module.exports = {
    formatMarkdown: formatMarkdown,
    formatInlineMarkdown: formatInlineMarkdown,
    escapeHtml: escapeHtml,
};<|MERGE_RESOLUTION|>--- conflicted
+++ resolved
@@ -110,7 +110,15 @@
     }
 }
 
-<<<<<<< HEAD
+class FaviconWrapper extends BaseMarkdownWrapper {
+    preprocess(text) {
+        return text.replace(
+            /\[icon\]((?:[^\[]|\[(?!\/?icon\]))+)\[\/icon\]/gi,
+            '<a href="$1"><img src="https://www.google.com/s2/favicons?domain=$1"> $1</a>'
+        );
+    }
+}
+
 function escapeHtml(unsafe) {
     return unsafe
         .toString()
@@ -120,29 +128,6 @@
         .replace(/"/g, "&quot;")
         .replace(/'/g, "&apos;");
 }
-=======
-class FaviconWrapper extends BaseMarkdownWrapper {
-    preprocess(text) {
-        return text.replace(
-            /\[icon\]((?:[^\[]|\[(?!\/?icon\]))+)\[\/icon\]/gi,
-            '<a href="$1"><img src="https://www.google.com/s2/favicons?domain=$1"> $1</a>'
-        );
-    }
-}
-
-function createRenderer() {
-    function sanitize(str) {
-        return str.replace(/&<"/g, (m) => {
-            if (m === "&") {
-                return "&amp;";
-            }
-            if (m === "<") {
-                return "&lt;";
-            }
-            return "&quot;";
-        });
-    }
->>>>>>> e3794352
 
 function createRenderer() {
     const renderer = new marked.Renderer();
