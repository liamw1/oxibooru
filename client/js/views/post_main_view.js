--- conflicted
+++ resolved
@@ -59,11 +59,8 @@
         this._installSidebar(ctx);
         this._installCommentForm();
         this._installComments(ctx.post.comments);
-<<<<<<< HEAD
+        this._installPoolNavigators(ctx);
         this.postDescription = document.getElementById("post-description");
-=======
-        this._installPoolNavigators(ctx);
->>>>>>> aafcfc33
 
         const showPreviousImage = () => {
             if (ctx.prevPostId) {
