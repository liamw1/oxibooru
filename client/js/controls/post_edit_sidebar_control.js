"use strict";

const api = require("../api.js");
const events = require("../events.js");
const misc = require("../util/misc.js");
const views = require("../util/views.js");
const Note = require("../models/note.js");
const Point = require("../models/point.js");
const TagInputControl = require("./tag_input_control.js");
const PoolInputControl = require("./pool_input_control.js");
const ExpanderControl = require("../controls/expander_control.js");
const FileDropperControl = require("../controls/file_dropper_control.js");

const template = views.getTemplate("post-edit-sidebar");

class PostEditSidebarControl extends events.EventTarget {
    constructor(hostNode, post, postContentControl, postNotesOverlayControl) {
        super();
        this._hostNode = hostNode;
        this._post = post;
        this._postContentControl = postContentControl;
        this._postNotesOverlayControl = postNotesOverlayControl;
        this._newPostContent = null;

        this._postNotesOverlayControl.switchToPassiveEdit();

        views.replaceContent(
            this._hostNode,
            template({
                post: this._post,
                enableSafety: api.safetyEnabled(),
                hasClipboard: document.queryCommandSupported("copy"),
                canEditPostSafety: api.hasPrivilege("post_edit_safety"),
                canEditPostSource: api.hasPrivilege("post_edit_source"),
                canEditPostTags: api.hasPrivilege("post_edit_tag"),
                canEditPostRelations: api.hasPrivilege("post_edit_relation"),
                canEditPostNotes:
                    api.hasPrivilege("post_edit_note") &&
                    post.type !== "video" &&
                    post.type !== "flash",
                canEditPostFlags: api.hasPrivilege("post_edit_flag"),
                canEditPostContent: api.hasPrivilege("post_edit_content"),
                canEditPostThumbnail: api.hasPrivilege("post_edit_thumbnail"),
                canEditPoolPosts: api.hasPrivilege("pool_edit_post"),
                canCreateAnonymousPosts: api.hasPrivilege(
                    "post_create_anonymous"
                ),
                canDeletePosts: api.hasPrivilege("post_delete"),
                canFeaturePosts: api.hasPrivilege("post_feature"),
                canMergePosts: api.hasPrivilege("post_merge"),
            })
        );

        new ExpanderControl(
            "post-info",
            "Basic info",
            this._hostNode.querySelectorAll(
                ".safety, .relations, .flags, .post-source"
            )
        );
        this._tagsExpander = new ExpanderControl(
            "post-tags",
            `Tags (${this._post.tags.length})`,
            this._hostNode.querySelectorAll(".tags")
        );
        this._notesExpander = new ExpanderControl(
            "post-notes",
            "Notes",
            this._hostNode.querySelectorAll(".notes")
        );
        this._poolsExpander = new ExpanderControl(
            "post-pools",
            `Pools (${this._post.pools.length})`,
            this._hostNode.querySelectorAll(".pools")
        );
        new ExpanderControl(
            "post-content",
            "Content",
            this._hostNode.querySelectorAll(".post-content, .post-thumbnail")
        );
        new ExpanderControl(
            "post-management",
            "Management",
            this._hostNode.querySelectorAll(".management")
        );

        this._syncExpanderTitles();

        if (this._formNode) {
            this._formNode.addEventListener("submit", (e) =>
                this._evtSubmit(e)
            );
        }

        if (this._tagInputNode) {
            this._tagControl = new TagInputControl(
                this._tagInputNode,
                post.tags
            );
        }

        if (this._poolInputNode) {
            this._poolControl = new PoolInputControl(
                this._poolInputNode,
                post.pools
            );
        }

        if (this._contentInputNode) {
            this._contentFileDropper = new FileDropperControl(
                this._contentInputNode,
                {
                    allowUrls: true,
                    lock: true,
                    urlPlaceholder: "...or paste an URL here.",
                }
            );
            this._contentFileDropper.addEventListener("fileadd", (e) => {
                this._newPostContent = e.detail.files[0];
            });
            this._contentFileDropper.addEventListener("urladd", (e) => {
                this._newPostContent = e.detail.urls[0];
            });
        }

        if (this._thumbnailInputNode) {
            this._thumbnailFileDropper = new FileDropperControl(
                this._thumbnailInputNode,
                { lock: true }
            );
            this._thumbnailFileDropper.addEventListener("fileadd", (e) => {
                this._newPostThumbnail = e.detail.files[0];
                this._thumbnailRemovalLinkNode.style.display = "block";
            });
        }

        if (this._thumbnailRemovalLinkNode) {
            this._thumbnailRemovalLinkNode.addEventListener("click", (e) =>
                this._evtRemoveThumbnailClick(e)
            );
            this._thumbnailRemovalLinkNode.style.display = this._post
                .hasCustomThumbnail
                ? "block"
                : "none";
        }

        if (this._addNoteLinkNode) {
            this._addNoteLinkNode.addEventListener("click", (e) =>
                this._evtAddNoteClick(e)
            );
        }

        if (this._copyNotesLinkNode) {
            this._copyNotesLinkNode.addEventListener("click", (e) =>
                this._evtCopyNotesClick(e)
            );
        }

        if (this._pasteNotesLinkNode) {
            this._pasteNotesLinkNode.addEventListener("click", (e) =>
                this._evtPasteNotesClick(e)
            );
        }

        if (this._deleteNoteLinkNode) {
            this._deleteNoteLinkNode.addEventListener("click", (e) =>
                this._evtDeleteNoteClick(e)
            );
        }

        if (this._featureLinkNode) {
            this._featureLinkNode.addEventListener("click", (e) =>
                this._evtFeatureClick(e)
            );
        }

        if (this._mergeLinkNode) {
            this._mergeLinkNode.addEventListener("click", (e) =>
                this._evtMergeClick(e)
            );
        }

        if (this._deleteLinkNode) {
            this._deleteLinkNode.addEventListener("click", (e) =>
                this._evtDeleteClick(e)
            );
        }

        this._postNotesOverlayControl.addEventListener("blur", (e) =>
            this._evtNoteBlur(e)
        );

        this._postNotesOverlayControl.addEventListener("focus", (e) =>
            this._evtNoteFocus(e)
        );

        this._post.addEventListener("changeContent", (e) =>
            this._evtPostContentChange(e)
        );

        this._post.addEventListener("changeThumbnail", (e) =>
            this._evtPostThumbnailChange(e)
        );

        if (this._formNode) {
            const inputNodes =
                this._formNode.querySelectorAll("input, textarea");
            for (let node of inputNodes) {
                node.addEventListener("change", (e) =>
                    this.dispatchEvent(new CustomEvent("change"))
                );
            }
            this._postNotesOverlayControl.addEventListener("change", (e) =>
                this.dispatchEvent(new CustomEvent("change"))
            );
        }

        for (let eventType of ["add", "remove"]) {
            this._post.notes.addEventListener(eventType, (e) => {
                this._syncExpanderTitles();
            });
            this._post.pools.addEventListener(eventType, (e) => {
                this._syncExpanderTitles();
            });
        }

        this._tagControl.addEventListener("change", (e) => {
            this.dispatchEvent(new CustomEvent("change"));
            this._syncExpanderTitles();
        });

        if (this._noteTextareaNode) {
            this._noteTextareaNode.addEventListener("change", (e) =>
                this._evtNoteTextChangeRequest(e)
            );
        }

        if (this._poolControl) {
            this._poolControl.addEventListener("change", (e) => {
                this.dispatchEvent(new CustomEvent("change"));
                this._syncExpanderTitles();
            });
        }
    }

    _syncExpanderTitles() {
        this._notesExpander.title = `Notes (${this._post.notes.length})`;
        this._tagsExpander.title = `Tags (${this._post.tags.length})`;
        this._poolsExpander.title = `Pools (${this._post.pools.length})`;
    }

    _evtPostContentChange(e) {
        this._contentFileDropper.reset();
    }

    _evtPostThumbnailChange(e) {
        this._thumbnailFileDropper.reset();
    }

    _evtRemoveThumbnailClick(e) {
        e.preventDefault();
        this._thumbnailFileDropper.reset();
        this._newPostThumbnail = null;
        this._thumbnailRemovalLinkNode.style.display = "none";
    }

    _evtFeatureClick(e) {
        e.preventDefault();
        if (confirm("Are you sure you want to feature this post?")) {
            this.dispatchEvent(
                new CustomEvent("feature", {
                    detail: {
                        post: this._post,
                    },
                })
            );
        }
    }

    _evtMergeClick(e) {
        e.preventDefault();
        this.dispatchEvent(
            new CustomEvent("merge", {
                detail: {
                    post: this._post,
                },
            })
        );
    }

    _evtDeleteClick(e) {
        e.preventDefault();
        if (confirm("Are you sure you want to delete this post?")) {
            this.dispatchEvent(
                new CustomEvent("delete", {
                    detail: {
                        post: this._post,
                    },
                })
            );
        }
    }

    _evtNoteTextChangeRequest(e) {
        if (this._editedNote) {
            this._editedNote.text = this._noteTextareaNode.value;
        }
    }

    _evtNoteFocus(e) {
        this._editedNote = e.detail.note;
        this._addNoteLinkNode.classList.remove("inactive");
        this._deleteNoteLinkNode.classList.remove("inactive");
        this._noteTextareaNode.removeAttribute("disabled");
        this._noteTextareaNode.value = e.detail.note.text;
    }

    _evtNoteBlur(e) {
        this._evtNoteTextChangeRequest(null);
        this._addNoteLinkNode.classList.remove("inactive");
        this._deleteNoteLinkNode.classList.add("inactive");
        this._noteTextareaNode.blur();
        this._noteTextareaNode.setAttribute("disabled", "disabled");
        this._noteTextareaNode.value = "";
    }

    _evtAddNoteClick(e) {
        e.preventDefault();
        if (e.target.classList.contains("inactive")) {
            return;
        }
        this._addNoteLinkNode.classList.add("inactive");
        this._postNotesOverlayControl.switchToDrawing();
    }

    _evtCopyNotesClick(e) {
        e.preventDefault();
        let textarea = document.createElement("textarea");
        textarea.style.position = "fixed";
        textarea.style.opacity = "0";
        textarea.value = JSON.stringify(
            [...this._post.notes].map((note) => ({
                polygon: [...note.polygon].map((point) => [point.x, point.y]),
                text: note.text,
            }))
        );
        document.body.appendChild(textarea);
        textarea.select();

        let success = false;
        try {
            success = document.execCommand("copy");
        } catch (err) {
            // continue regardless of error
        }
        textarea.blur();
        document.body.removeChild(textarea);
        alert(
            success
                ? "Notes copied to clipboard."
                : "Failed to copy the text to clipboard. Sorry."
        );
    }

    _evtPasteNotesClick(e) {
        e.preventDefault();
        const text = window.prompt(
            "Please enter the exported notes snapshot:"
        );
        if (!text) {
            return;
        }
        const notesObj = JSON.parse(text);
        this._post.notes.clear();
        for (let noteObj of notesObj) {
            let note = new Note();
            for (let pointObj of noteObj.polygon) {
                note.polygon.add(new Point(pointObj[0], pointObj[1]));
            }
            note.text = noteObj.text;
            this._post.notes.add(note);
        }
    }

    _evtDeleteNoteClick(e) {
        e.preventDefault();
        if (e.target.classList.contains("inactive")) {
            return;
        }
        this._post.notes.remove(this._editedNote);
        this._postNotesOverlayControl.switchToPassiveEdit();
    }

    _evtSubmit(e) {
        e.preventDefault();
        this.dispatchEvent(
            new CustomEvent("submit", {
                detail: {
                    post: this._post,

                    safety: this._safetyButtonNodes.length
                        ? Array.from(this._safetyButtonNodes)
                            .filter((node) => node.checked)[0]
                            .value.toLowerCase()
                        : undefined,

                    flags: this._videoFlags,

                    tags: this._tagInputNode
                        ? misc.splitByWhitespace(this._tagInputNode.value)
                        : undefined,

                    pools: this._poolInputNode
                        ? misc.splitByWhitespace(this._poolInputNode.value)
                        : undefined,

                    relations: this._relationsInputNode
                        ? misc
                            .splitByWhitespace(
                                this._relationsInputNode.value
                            )
                            .map((x) => parseInt(x))
                        : undefined,

                    content: this._newPostContent
                        ? this._newPostContent
                        : undefined,

                    thumbnail:
                        this._newPostThumbnail !== undefined && this._newPostThumbnail !== null
                            ? this._newPostThumbnail
                            : undefined,

                    source: this._sourceInputNode
                        ? this._sourceInputNode.value
                        : undefined,
<<<<<<< HEAD
                    
=======

>>>>>>> e166059b
                    description: this._descriptionTextareaNode
                        ? this._descriptionTextareaNode.value
                        : undefined,
                },
            })
        );
    }

    get _formNode() {
        return this._hostNode.querySelector("form");
    }

    get _submitButtonNode() {
        return this._hostNode.querySelector(".submit");
    }

    get _safetyButtonNodes() {
        return this._formNode.querySelectorAll(".safety input");
    }

    get _tagInputNode() {
        return this._formNode.querySelector(".tags input");
    }

    get _poolInputNode() {
        return this._formNode.querySelector(".pools input");
    }

    get _loopVideoInputNode() {
        return this._formNode.querySelector(".flags input[name=loop]");
    }

    get _soundVideoInputNode() {
        return this._formNode.querySelector(".flags input[name=sound]");
    }

    get _videoFlags() {
        if (!this._loopVideoInputNode) {
            return undefined;
        }
        let ret = [];
        if (this._loopVideoInputNode.checked) {
            ret.push("loop");
        }
        if (this._soundVideoInputNode.checked) {
            ret.push("sound");
        }
        return ret;
    }

    get _relationsInputNode() {
        return this._formNode.querySelector(".relations input");
    }

    get _contentInputNode() {
        return this._formNode.querySelector(
            ".post-content .dropper-container"
        );
    }

    get _thumbnailInputNode() {
        return this._formNode.querySelector(
            ".post-thumbnail .dropper-container"
        );
    }

    get _thumbnailRemovalLinkNode() {
        return this._formNode.querySelector(".post-thumbnail a");
    }

    get _sourceInputNode() {
        return this._formNode.querySelector(".post-source textarea");
    }

    get _featureLinkNode() {
        return this._formNode.querySelector(".management .feature");
    }

    get _mergeLinkNode() {
        return this._formNode.querySelector(".management .merge");
    }

    get _deleteLinkNode() {
        return this._formNode.querySelector(".management .delete");
    }

    get _addNoteLinkNode() {
        return this._formNode.querySelector(".notes .add");
    }

    get _copyNotesLinkNode() {
        return this._formNode.querySelector(".notes .copy");
    }

    get _pasteNotesLinkNode() {
        return this._formNode.querySelector(".notes .paste");
    }

    get _deleteNoteLinkNode() {
        return this._formNode.querySelector(".notes .delete");
    }

    get _noteTextareaNode() {
        return this._formNode.querySelector(".notes textarea");
    }

    get _descriptionTextareaNode() {
        return document.querySelector("textarea#post-description");
    }

    enableForm() {
        views.enableForm(this._formNode);
    }

    disableForm() {
        views.disableForm(this._formNode);
    }

    clearMessages() {
        views.clearMessages(this._hostNode);
    }

    showSuccess(message) {
        views.showSuccess(this._hostNode, message);
    }

    showError(message) {
        views.showError(this._hostNode, message);
    }
}

module.exports = PostEditSidebarControl;<|MERGE_RESOLUTION|>--- conflicted
+++ resolved
@@ -434,11 +434,6 @@
                     source: this._sourceInputNode
                         ? this._sourceInputNode.value
                         : undefined,
-<<<<<<< HEAD
-                    
-=======
-
->>>>>>> e166059b
                     description: this._descriptionTextareaNode
                         ? this._descriptionTextareaNode.value
                         : undefined,
