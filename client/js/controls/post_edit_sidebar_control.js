'use strict';

const api = require('../api.js');
const events = require('../events.js');
const misc = require('../util/misc.js');
const views = require('../util/views.js');
const Note = require('../models/note.js');
const Point = require('../models/point.js');
const TagInputControl = require('./tag_input_control.js');
const PoolInputControl = require('./pool_input_control.js');
const ExpanderControl = require('../controls/expander_control.js');
const FileDropperControl = require('../controls/file_dropper_control.js');

const template = views.getTemplate('post-edit-sidebar');

class PostEditSidebarControl extends events.EventTarget {
    constructor(hostNode, post, postContentControl, postNotesOverlayControl) {
        super();
        this._hostNode = hostNode;
        this._post = post;
        this._postContentControl = postContentControl;
        this._postNotesOverlayControl = postNotesOverlayControl;
        this._newPostContent = null;

        this._postNotesOverlayControl.switchToPassiveEdit();

        views.replaceContent(this._hostNode, template({
            post: this._post,
            enableSafety: api.safetyEnabled(),
            hasClipboard: document.queryCommandSupported('copy'),
            canEditPostSafety: api.hasPrivilege('posts:edit:safety'),
            canEditPostSource: api.hasPrivilege('posts:edit:source'),
            canEditPostTags: api.hasPrivilege('posts:edit:tags'),
            canEditPostRelations: api.hasPrivilege('posts:edit:relations'),
            canEditPostNotes: api.hasPrivilege('posts:edit:notes') &&
                post.type !== 'video' &&
                post.type !== 'flash',
            canEditPostFlags: api.hasPrivilege('posts:edit:flags'),
            canEditPostContent: api.hasPrivilege('posts:edit:content'),
            canEditPostThumbnail: api.hasPrivilege('posts:edit:thumbnail'),
<<<<<<< HEAD
=======
            canEditPostSource: api.hasPrivilege('posts:edit:source'),
            canEditPoolPosts: api.hasPrivilege('pools:edit:posts'),
>>>>>>> b0f1b8c2
            canCreateAnonymousPosts: api.hasPrivilege('posts:create:anonymous'),
            canDeletePosts: api.hasPrivilege('posts:delete'),
            canFeaturePosts: api.hasPrivilege('posts:feature'),
            canMergePosts: api.hasPrivilege('posts:merge'),
        }));

        new ExpanderControl(
            'post-info',
            'Basic info',
            this._hostNode.querySelectorAll('.safety, .relations, .flags, .post-source'));
        this._tagsExpander = new ExpanderControl(
            'post-tags',
            `Tags (${this._post.tags.length})`,
            this._hostNode.querySelectorAll('.tags'));
        this._notesExpander = new ExpanderControl(
            'post-notes',
            'Notes',
            this._hostNode.querySelectorAll('.notes'));
        this._poolsExpander = new ExpanderControl(
            'post-pools',
            `Pools (${this._post.pools.length})`,
            this._hostNode.querySelectorAll('.pools'));
        new ExpanderControl(
            'post-content',
            'Content',
            this._hostNode.querySelectorAll('.post-content, .post-thumbnail'));
        new ExpanderControl(
            'post-management',
            'Management',
            this._hostNode.querySelectorAll('.management'));

        this._syncExpanderTitles();

        if (this._formNode) {
            this._formNode.addEventListener('submit', e => this._evtSubmit(e));
        }

        if (this._tagInputNode) {
            this._tagControl = new TagInputControl(
                this._tagInputNode, post.tags);
        }

        if (this._poolInputNode) {
            this._poolControl = new PoolInputControl(
                this._poolInputNode, post.pools);
        }

        if (this._contentInputNode) {
            this._contentFileDropper = new FileDropperControl(
                this._contentInputNode, {allowUrls: true,
                    lock: true,
                    urlPlaceholder: '...or paste an URL here.'});
            this._contentFileDropper.addEventListener('fileadd', e => {
                this._newPostContent = e.detail.files[0];
            });
            this._contentFileDropper.addEventListener('urladd', e => {
                this._newPostContent = e.detail.urls[0];
            });
        }

        if (this._thumbnailInputNode) {
            this._thumbnailFileDropper = new FileDropperControl(
                this._thumbnailInputNode, {lock: true});
            this._thumbnailFileDropper.addEventListener('fileadd', e => {
                this._newPostThumbnail = e.detail.files[0];
                this._thumbnailRemovalLinkNode.style.display = 'block';
            });
        }

        if (this._thumbnailRemovalLinkNode) {
            this._thumbnailRemovalLinkNode.addEventListener(
                'click', e => this._evtRemoveThumbnailClick(e));
            this._thumbnailRemovalLinkNode.style.display =
                this._post.hasCustomThumbnail ? 'block' : 'none';
        }

        if (this._addNoteLinkNode) {
            this._addNoteLinkNode.addEventListener(
                'click', e => this._evtAddNoteClick(e));
        }

        if (this._copyNotesLinkNode) {
            this._copyNotesLinkNode.addEventListener(
                'click', e => this._evtCopyNotesClick(e));
        }

        if (this._pasteNotesLinkNode) {
            this._pasteNotesLinkNode.addEventListener(
                'click', e => this._evtPasteNotesClick(e));
        }

        if (this._deleteNoteLinkNode) {
            this._deleteNoteLinkNode.addEventListener(
                'click', e => this._evtDeleteNoteClick(e));
        }

        if (this._featureLinkNode) {
            this._featureLinkNode.addEventListener(
                'click', e => this._evtFeatureClick(e));
        }

        if (this._mergeLinkNode) {
            this._mergeLinkNode.addEventListener(
                'click', e => this._evtMergeClick(e));
        }

        if (this._deleteLinkNode) {
            this._deleteLinkNode.addEventListener(
                'click', e => this._evtDeleteClick(e));
        }

        this._postNotesOverlayControl.addEventListener(
            'blur', e => this._evtNoteBlur(e));

        this._postNotesOverlayControl.addEventListener(
            'focus', e => this._evtNoteFocus(e));

        this._post.addEventListener(
            'changeContent', e => this._evtPostContentChange(e));

        this._post.addEventListener(
            'changeThumbnail', e => this._evtPostThumbnailChange(e));

        if (this._formNode) {
            const inputNodes = this._formNode.querySelectorAll(
                'input, textarea');
            for (let node of inputNodes) {
                node.addEventListener(
                    'change',
                    e => this.dispatchEvent(new CustomEvent('change')));
            }
            this._postNotesOverlayControl.addEventListener(
                'change',
                e => this.dispatchEvent(new CustomEvent('change')));
        }

        for (let eventType of ['add', 'remove']) {
            this._post.notes.addEventListener(eventType, e => {
                this._syncExpanderTitles();
            });
            this._post.pools.addEventListener(eventType, e => {
                this._syncExpanderTitles();
            });
        }

        this._tagControl.addEventListener(
            'change', e => {
                this.dispatchEvent(new CustomEvent('change'));
                this._syncExpanderTitles();
            });

        if (this._noteTextareaNode) {
            this._noteTextareaNode.addEventListener(
                'change', e => this._evtNoteTextChangeRequest(e));
        }

        this._poolControl.addEventListener(
            'change', e => {
                this.dispatchEvent(new CustomEvent('change'));
                this._syncExpanderTitles();
            });
    }

    _syncExpanderTitles() {
        this._notesExpander.title = `Notes (${this._post.notes.length})`;
        this._tagsExpander.title = `Tags (${this._post.tags.length})`;
        this._poolsExpander.title = `Pools (${this._post.pools.length})`;
    }

    _evtPostContentChange(e) {
        this._contentFileDropper.reset();
    }

    _evtPostThumbnailChange(e) {
        this._thumbnailFileDropper.reset();
    }

    _evtRemoveThumbnailClick(e) {
        e.preventDefault();
        this._thumbnailFileDropper.reset();
        this._newPostThumbnail = null;
        this._thumbnailRemovalLinkNode.style.display = 'none';
    }

    _evtFeatureClick(e) {
        e.preventDefault();
        if (confirm('Are you sure you want to feature this post?')) {
            this.dispatchEvent(new CustomEvent('feature', {
                detail: {
                    post: this._post,
                },
            }));
        }
    }

    _evtMergeClick(e) {
        e.preventDefault();
        this.dispatchEvent(new CustomEvent('merge', {
            detail: {
                post: this._post,
            },
        }));
    }

    _evtDeleteClick(e) {
        e.preventDefault();
        if (confirm('Are you sure you want to delete this post?')) {
            this.dispatchEvent(new CustomEvent('delete', {
                detail: {
                    post: this._post,
                },
            }));
        }
    }

    _evtNoteTextChangeRequest(e) {
        if (this._editedNote) {
            this._editedNote.text = this._noteTextareaNode.value;
        }
    }

    _evtNoteFocus(e) {
        this._editedNote = e.detail.note;
        this._addNoteLinkNode.classList.remove('inactive');
        this._deleteNoteLinkNode.classList.remove('inactive');
        this._noteTextareaNode.removeAttribute('disabled');
        this._noteTextareaNode.value = e.detail.note.text;
    }

    _evtNoteBlur(e) {
        this._evtNoteTextChangeRequest(null);
        this._addNoteLinkNode.classList.remove('inactive');
        this._deleteNoteLinkNode.classList.add('inactive');
        this._noteTextareaNode.blur();
        this._noteTextareaNode.setAttribute('disabled', 'disabled');
        this._noteTextareaNode.value = '';
    }

    _evtAddNoteClick(e) {
        e.preventDefault();
        if (e.target.classList.contains('inactive')) {
            return;
        }
        this._addNoteLinkNode.classList.add('inactive');
        this._postNotesOverlayControl.switchToDrawing();
    }

    _evtCopyNotesClick(e) {
        e.preventDefault();
        let textarea = document.createElement('textarea');
        textarea.style.position = 'fixed';
        textarea.style.opacity = '0';
        textarea.value = JSON.stringify([...this._post.notes].map(note => ({
            polygon: [...note.polygon].map(
                point => [point.x, point.y]),
            text: note.text,
        })));
        document.body.appendChild(textarea);
        textarea.select();

        let success = false;
        try {
            success = document.execCommand('copy');
        } catch (err) {
            // continue regardless of error
        }
        textarea.blur();
        document.body.removeChild(textarea);
        alert(success
            ? 'Notes copied to clipboard.'
            : 'Failed to copy the text to clipboard. Sorry.');
    }

    _evtPasteNotesClick(e) {
        e.preventDefault();
        const text = window.prompt(
            'Please enter the exported notes snapshot:');
        if (!text) {
            return;
        }
        const notesObj = JSON.parse(text);
        this._post.notes.clear();
        for (let noteObj of notesObj) {
            let note = new Note();
            for (let pointObj of noteObj.polygon) {
                note.polygon.add(new Point(pointObj[0], pointObj[1]));
            }
            note.text = noteObj.text;
            this._post.notes.add(note);
        }
    }

    _evtDeleteNoteClick(e) {
        e.preventDefault();
        if (e.target.classList.contains('inactive')) {
            return;
        }
        this._post.notes.remove(this._editedNote);
        this._postNotesOverlayControl.switchToPassiveEdit();
    }

    _evtSubmit(e) {
        e.preventDefault();
        this.dispatchEvent(new CustomEvent('submit', {
            detail: {
                post: this._post,

                safety: this._safetyButtonNodes.length ?
                    Array.from(this._safetyButtonNodes)
                        .filter(node => node.checked)[0]
                        .value.toLowerCase() :
                    undefined,

                flags: this._videoFlags,

                tags: this._tagInputNode ?
                    misc.splitByWhitespace(this._tagInputNode.value) :
                    undefined,

                pools: this._poolInputNode ?
                    misc.splitByWhitespace(this._poolInputNode.value) :
                    undefined,

                relations: this._relationsInputNode ?
                    misc.splitByWhitespace(this._relationsInputNode.value)
                        .map(x => parseInt(x)) :
                    undefined,

                content: this._newPostContent ?
                    this._newPostContent :
                    undefined,

                thumbnail: this._newPostThumbnail !== undefined ?
                    this._newPostThumbnail :
                    undefined,

                source: this._sourceInputNode ?
                    this._sourceInputNode.value :
                    undefined,
            },
        }));
    }

    get _formNode() {
        return this._hostNode.querySelector('form');
    }

    get _submitButtonNode() {
        return this._hostNode.querySelector('.submit');
    }

    get _safetyButtonNodes() {
        return this._formNode.querySelectorAll('.safety input');
    }

    get _tagInputNode() {
        return this._formNode.querySelector('.tags input');
    }

    get _poolInputNode() {
        return this._formNode.querySelector('.pools input');
    }

    get _loopVideoInputNode() {
        return this._formNode.querySelector('.flags input[name=loop]');
    }

    get _soundVideoInputNode() {
        return this._formNode.querySelector('.flags input[name=sound]');
    }

    get _videoFlags() {
        if (!this._loopVideoInputNode) {
            return undefined;
        }
        let ret = [];
        if (this._loopVideoInputNode.checked) {
            ret.push('loop');
        }
        if (this._soundVideoInputNode.checked) {
            ret.push('sound');
        }
        return ret;
    }

    get _relationsInputNode() {
        return this._formNode.querySelector('.relations input');
    }

    get _contentInputNode() {
        return this._formNode.querySelector('.post-content .dropper-container');
    }

    get _thumbnailInputNode() {
        return this._formNode.querySelector(
            '.post-thumbnail .dropper-container');
    }

    get _thumbnailRemovalLinkNode() {
        return this._formNode.querySelector('.post-thumbnail a');
    }

    get _sourceInputNode() {
        return this._formNode.querySelector('.post-source textarea');
    }

    get _featureLinkNode() {
        return this._formNode.querySelector('.management .feature');
    }

    get _mergeLinkNode() {
        return this._formNode.querySelector('.management .merge');
    }

    get _deleteLinkNode() {
        return this._formNode.querySelector('.management .delete');
    }

    get _addNoteLinkNode() {
        return this._formNode.querySelector('.notes .add');
    }

    get _copyNotesLinkNode() {
        return this._formNode.querySelector('.notes .copy');
    }

    get _pasteNotesLinkNode() {
        return this._formNode.querySelector('.notes .paste');
    }

    get _deleteNoteLinkNode() {
        return this._formNode.querySelector('.notes .delete');
    }

    get _noteTextareaNode() {
        return this._formNode.querySelector('.notes textarea');
    }

    enableForm() {
        views.enableForm(this._formNode);
    }

    disableForm() {
        views.disableForm(this._formNode);
    }

    clearMessages() {
        views.clearMessages(this._hostNode);
    }

    showSuccess(message) {
        views.showSuccess(this._hostNode, message);
    }

    showError(message) {
        views.showError(this._hostNode, message);
    }
}

module.exports = PostEditSidebarControl;<|MERGE_RESOLUTION|>--- conflicted
+++ resolved
@@ -38,11 +38,7 @@
             canEditPostFlags: api.hasPrivilege('posts:edit:flags'),
             canEditPostContent: api.hasPrivilege('posts:edit:content'),
             canEditPostThumbnail: api.hasPrivilege('posts:edit:thumbnail'),
-<<<<<<< HEAD
-=======
-            canEditPostSource: api.hasPrivilege('posts:edit:source'),
             canEditPoolPosts: api.hasPrivilege('pools:edit:posts'),
->>>>>>> b0f1b8c2
             canCreateAnonymousPosts: api.hasPrivilege('posts:create:anonymous'),
             canDeletePosts: api.hasPrivilege('posts:delete'),
             canFeaturePosts: api.hasPrivilege('posts:feature'),
