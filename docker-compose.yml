## Example Docker Compose configuration
##
## Use this as a template to set up docker compose, or as guide to set up other
## orchestration services
<<<<<<< HEAD

=======
>>>>>>> 376f687c
services:
  server:
    image: oxibooru/server:latest
    build:
      context: server
      args:
        POSTGRES_USER:
        POSTGRES_PASSWORD:
        POSTGRES_DB:
        POSTGRES_PORT:
    depends_on:
      - sql
    environment:
      ## These should be the names of the dependent containers listed below,
      ## or FQDNs/IP addresses if these services are running outside of Docker
      POSTGRES_HOST: sql
      POSTGRES_USER:
      POSTGRES_PASSWORD:
      POSTGRES_DB:
      POSTGRES_PORT:
      LOG_SQL: 0 #(1 for verbose SQL logs)
    volumes:
      - "${MOUNT_DATA}:/data"
      - "./server/config.toml:/opt/app/config.toml"
    stop_signal: SIGINT

  client:
    image: oxibooru/client:latest
    build: client
    depends_on:
      - server
    environment:
      BACKEND_HOST: server
      BASE_URL:
    volumes:
      - "${MOUNT_DATA}:/data:ro"
    ports:
      - "${PORT}:80"

  sql:
    image: postgres:16-alpine
    restart: unless-stopped
    environment:
      POSTGRES_USER:
      POSTGRES_PASSWORD:
      POSTGRES_DB:
    volumes:
      - "${MOUNT_SQL}:/var/lib/postgresql/data"
    ports:
      - "${POSTGRES_PORT}:${POSTGRES_PORT}"<|MERGE_RESOLUTION|>--- conflicted
+++ resolved
@@ -2,10 +2,6 @@
 ##
 ## Use this as a template to set up docker compose, or as guide to set up other
 ## orchestration services
-<<<<<<< HEAD
-
-=======
->>>>>>> 376f687c
 services:
   server:
     image: oxibooru/server:latest
