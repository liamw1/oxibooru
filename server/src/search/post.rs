use crate::api::ApiResult;
use crate::auth::header::Client;
use crate::model::enums::{PostFlag, PostFlags, PostSafety, PostType};
use crate::model::post::Checksum;
use crate::schema::{
    comment, database_statistics, pool_post, post, post_favorite, post_feature, post_note, post_score, post_statistics,
    post_tag, tag_name, user,
};
use crate::search::{Order, ParsedSort, QueryCache, SearchCriteria, UnparsedFilter, parse};
use crate::{api, apply_filter, apply_random_sort, apply_sort, apply_str_filter, apply_time_filter};
use diesel::dsl::{InnerJoin, IntoBoxed, LeftJoin, Select, count, sql};
use diesel::expression::{SqlLiteral, UncheckedBind};
use diesel::pg::Pg;
use diesel::prelude::*;
use diesel::sql_types::{Float, SmallInt};
use std::str::FromStr;
use strum::{EnumIter, EnumString, IntoStaticStr};

#[derive(Clone, Copy, EnumIter, EnumString, IntoStaticStr)]
#[strum(serialize_all = "kebab-case")]
#[strum(use_phf)]
pub enum Token {
    Id,
    FileSize,
    #[strum(serialize = "width", serialize = "image-width")]
    Width,
    #[strum(serialize = "height", serialize = "image-height")]
    Height,
    #[strum(serialize = "area", serialize = "image-area")]
    Area,
    #[strum(
        serialize = "ar",
        serialize = "aspect-ratio",
        serialize = "image-ar",
        serialize = "image-aspect-ratio"
    )]
    AspectRatio,
    #[strum(serialize = "rating", serialize = "safety")]
    Safety,
    Type,
    ContentChecksum,
    Flag,
    Source,
    Description,
    #[strum(
        serialize = "date",
        serialize = "time",
        serialize = "creation-date",
        serialize = "creation-time"
    )]
    CreationTime,
    #[strum(
        serialize = "edit-date",
        serialize = "edit-time",
        serialize = "last-edit-date",
        serialize = "last-edit-time"
    )]
    LastEditTime,
    Tag,
    Pool,
    #[strum(serialize = "submit", serialize = "upload", serialize = "uploader")]
    Uploader,
    Fav,
    Comment,
    NoteText,
    TagCount,
    CommentCount,
    RelationCount,
    NoteCount,
    FavCount,
    FeatureCount,
    Score,
    #[strum(serialize = "comment-date", serialize = "comment-time")]
    CommentTime,
    #[strum(serialize = "fav-date", serialize = "fav-time")]
    FavTime,
    #[strum(serialize = "feature-date", serialize = "feature-time")]
    FeatureTime,
    Special,
}

pub struct QueryBuilder<'a> {
    client: Client,
    search: SearchCriteria<'a, Token>,
    cache: QueryCache,
}

<<<<<<< HEAD
pub fn build_query<'a>(client: Client, search_criteria: &'a SearchCriteria<Token>) -> Result<BoxedQuery<'a>, Error> {
    let base_query = post::table
        .select(post::id)
        .inner_join(post_statistics::table)
        .left_join(user::table)
        .into_boxed();
    search_criteria
        .filters
        .iter()
        .try_fold(base_query, |query, filter| match filter.kind {
            Token::Id => apply_filter!(query, post::id, filter, i64),
            Token::FileSize => apply_filter!(query, post::file_size, filter, i64),
            Token::Width => apply_filter!(query, post::width, filter, i32),
            Token::Height => apply_filter!(query, post::height, filter, i32),
            Token::Area => apply_filter!(query, post::width * post::height, filter, i32),
            Token::AspectRatio => apply_filter!(query, aspect_ratio(), filter, f32),
            Token::Safety => apply_filter!(query, post::safety, filter, PostSafety),
            Token::Type => apply_filter!(query, post::type_, filter, PostType),
            Token::ContentChecksum => {
                // Checksums can only be searched by exact value(s)
                let checksums: Vec<Checksum> = parse::values(filter.criteria)?;
                Ok(if filter.negated {
                    query.filter(post::checksum.ne_all(checksums))
                } else {
                    query.filter(post::checksum.eq_any(checksums))
                })
            }
            Token::Flag => {
                let flags: Vec<PostFlag> = parse::values(filter.criteria)?;
                let value = flags.into_iter().fold(PostFlags::new(), |value, flag| value | flag);
                let bitwise_and = sql::<SmallInt>("")
                    .bind(post::flags)
                    .sql(" & ")
                    .bind::<SmallInt, _>(value);
                Ok(if filter.negated {
                    query.filter(bitwise_and.eq(0))
                } else {
                    query.filter(bitwise_and.ne(0))
                })
            }
            Token::Source => Ok(apply_str_filter!(query, post::source, filter)),
            Token::Description => Ok(apply_str_filter!(query, post::description, filter)),
            Token::CreationTime => apply_time_filter!(query, post::creation_time, filter),
            Token::LastEditTime => apply_time_filter!(query, post::last_edit_time, filter),
            Token::Tag => {
                let tags = post_tag::table
                    .select(post_tag::post_id)
                    .inner_join(tag_name::table.on(post_tag::tag_id.eq(tag_name::tag_id)))
                    .into_boxed();
                let subquery = apply_str_filter!(tags, tag_name::name, filter.unnegated());
                Ok(apply_subquery_filter!(query, post::id, filter, subquery))
            }
            Token::Pool => {
                let pool_posts = pool_post::table.select(pool_post::post_id).into_boxed();
                let subquery = apply_filter!(pool_posts, pool_post::pool_id, filter.unnegated(), i64)?;
                Ok(apply_subquery_filter!(query, post::id, filter, subquery))
            }
            Token::Uploader => Ok(apply_str_filter!(query, user::name, filter)),
            Token::Fav => {
                let favorites = post_favorite::table
                    .select(post_favorite::post_id)
                    .inner_join(user::table)
                    .into_boxed();
                let subquery = apply_str_filter!(favorites, user::name, filter.unnegated());
                Ok(apply_subquery_filter!(query, post::id, filter, subquery))
            }
            Token::Comment => {
                let comments = comment::table
                    .select(comment::post_id)
                    .inner_join(user::table)
                    .into_boxed();
                let subquery = apply_str_filter!(comments, user::name, filter.unnegated());
                Ok(apply_subquery_filter!(query, post::id, filter, subquery))
=======
impl<'a> QueryBuilder<'a> {
    pub fn new(client: Client, search_criteria: &'a str) -> ApiResult<Self> {
        let search = SearchCriteria::new(search_criteria, Token::Tag).map_err(Box::from)?;
        for sort in search.sorts.iter() {
            match sort.kind {
                Token::ContentChecksum | Token::NoteText | Token::Special => return Err(api::Error::InvalidSort),
                _ => (),
>>>>>>> 7f89b186
            }
        }

        Ok(Self {
            client,
            search,
            cache: QueryCache::new(),
        })
    }

    pub fn criteria(&self) -> &SearchCriteria<'a, Token> {
        &self.search
    }

<<<<<<< HEAD
    let default_sort = std::iter::once(ParsedSort {
        kind: Token::Id,
        order: Order::default(),
    });
    let sorts = search_criteria.sorts.iter().copied().chain(default_sort);
    let query = sorts.fold(unsorted_query, |query, sort| match sort.kind {
        Token::Id => apply_sort!(query, post::id, sort),
        Token::FileSize => apply_sort!(query, post::file_size, sort),
        Token::Width => apply_sort!(query, post::width, sort),
        Token::Height => apply_sort!(query, post::height, sort),
        Token::Area => apply_sort!(query, post::width * post::height, sort),
        Token::AspectRatio => apply_sort!(query, aspect_ratio(), sort),
        Token::Safety => apply_sort!(query, post::safety, sort),
        Token::Type => apply_sort!(query, post::type_, sort),
        Token::Flag => apply_sort!(query, post::flags, sort),
        Token::Source => apply_sort!(query, post::source, sort),
        Token::Description => apply_sort!(query, post::description, sort),
        Token::CreationTime => apply_sort!(query, post::creation_time, sort),
        Token::LastEditTime => apply_sort!(query, post::last_edit_time, sort),
        Token::Tag | Token::TagCount => apply_sort!(query, post_statistics::tag_count, sort),
        Token::Pool => apply_sort!(query, post_statistics::pool_count, sort),
        Token::Uploader => apply_sort!(query, user::name, sort),
        Token::Fav | Token::FavCount => apply_sort!(query, post_statistics::favorite_count, sort),
        Token::Comment | Token::CommentCount => apply_sort!(query, post_statistics::comment_count, sort),
        Token::RelationCount => apply_sort!(query, post_statistics::relation_count, sort),
        Token::NoteCount => apply_sort!(query, post_statistics::note_count, sort),
        Token::FeatureCount => apply_sort!(query, post_statistics::feature_count, sort),
        Token::Score => apply_sort!(query, post_statistics::score, sort),
        Token::CommentTime => apply_sort!(query, post_statistics::last_comment_time, sort),
        Token::FavTime => apply_sort!(query, post_statistics::last_favorite_time, sort),
        Token::FeatureTime => apply_sort!(query, post_statistics::last_feature_time, sort),
        Token::ContentChecksum | Token::NoteText | Token::Special => panic!("Invalid sort-style token!"),
    });
    match search_criteria.extra_args {
        Some(args) => query.offset(args.offset).limit(args.limit),
        None => query,
=======
    pub fn set_offset_and_limit(&mut self, offset: i64, limit: i64) {
        self.search.set_offset_and_limit(offset, limit);
    }

    pub fn count(&mut self, conn: &mut PgConnection) -> ApiResult<i64> {
        if self.search.has_filter() {
            let unsorted_query = self.build_filtered(conn)?;
            let unsorted_query = self.apply_cache_filters(unsorted_query);
            unsorted_query.count().first(conn)
        } else {
            database_statistics::table
                .select(database_statistics::post_count)
                .first(conn)
        }
        .map_err(api::Error::from)
    }

    pub fn load(&mut self, conn: &mut PgConnection) -> ApiResult<Vec<i64>> {
        let query = self.build_filtered(conn)?;
        let query = self.apply_cache_filters(query);
        self.apply_sorts(query).load(conn).map_err(api::Error::from)
    }

    pub fn load_with<F>(&'a mut self, conn: &mut PgConnection, query_mod: F) -> ApiResult<Vec<i64>>
    where
        F: FnOnce(BoxedQuery<'a>) -> BoxedQuery<'a>,
    {
        let query = self.build_filtered(conn)?;
        let query = self.apply_cache_filters(query);
        let query = self.apply_sorts(query);
        query_mod(query).load(conn).map_err(api::Error::from)
    }

    fn build_filtered(&mut self, conn: &mut PgConnection) -> ApiResult<BoxedQuery<'a>> {
        let mut cache = self.cache.clone_if_empty();
        let base_query = post::table
            .select(post::id)
            .inner_join(post_statistics::table)
            .left_join(user::table)
            .into_boxed();
        let query = self
            .search
            .filters
            .iter()
            .try_fold(base_query, |query, &filter| match filter.kind {
                Token::Id => apply_filter!(query, post::id, filter, i64),
                Token::FileSize => apply_filter!(query, post::file_size, filter, i64),
                Token::Width => apply_filter!(query, post::width, filter, i32),
                Token::Height => apply_filter!(query, post::height, filter, i32),
                Token::Area => apply_filter!(query, post::width * post::height, filter, i32),
                Token::AspectRatio => apply_filter!(query, aspect_ratio(), filter, f32),
                Token::Safety => apply_filter!(query, post::safety, filter, PostSafety),
                Token::Type => apply_filter!(query, post::type_, filter, PostType),
                Token::ContentChecksum => apply_checksum_filter(query, filter),
                Token::Flag => apply_flag_filter(query, filter),
                Token::Source => Ok(apply_str_filter!(query, post::source, filter)),
                Token::CreationTime => apply_time_filter!(query, post::creation_time, filter),
                Token::LastEditTime => apply_time_filter!(query, post::last_edit_time, filter),
                Token::Tag => apply_tag_filter(conn, query, filter, cache.as_mut()),
                Token::Pool => apply_pool_filter(conn, query, filter, cache.as_mut()),
                Token::Uploader => Ok(apply_str_filter!(query, user::name, filter)),
                Token::Fav => apply_favorite_filter(conn, query, filter, cache.as_mut()),
                Token::Comment => apply_comment_filter(conn, query, filter, cache.as_mut()),
                Token::NoteText => apply_note_text_filter(conn, query, filter, cache.as_mut()),
                Token::TagCount => apply_filter!(query, post_statistics::tag_count, filter, i64),
                Token::CommentCount => apply_filter!(query, post_statistics::comment_count, filter, i64),
                Token::RelationCount => apply_filter!(query, post_statistics::relation_count, filter, i64),
                Token::NoteCount => apply_filter!(query, post_statistics::note_count, filter, i64),
                Token::FavCount => apply_filter!(query, post_statistics::favorite_count, filter, i64),
                Token::FeatureCount => apply_filter!(query, post_statistics::feature_count, filter, i64),
                Token::Score => apply_filter!(query, post_statistics::score, filter, i64),
                Token::CommentTime => apply_comment_time_filter(conn, query, filter, cache.as_mut()),
                Token::FavTime => apply_favorite_time_filter(conn, query, filter, cache.as_mut()),
                Token::FeatureTime => apply_feature_time_filter(conn, query, filter, cache.as_mut()),
                Token::Special => apply_special_filter(conn, query, self.client, filter, cache.as_mut()),
            })?;
        self.cache.replace(cache);
        Ok(query)
    }

    fn apply_sorts(&self, unsorted_query: BoxedQuery<'a>) -> BoxedQuery<'a> {
        // If random sort specified, no other sorts matter
        if self.search.random_sort {
            return apply_random_sort!(unsorted_query, self.search);
        }

        let default_sort = std::iter::once(ParsedSort {
            kind: Token::Id,
            order: Order::default(),
        });
        let sorts = self.search.sorts.iter().copied().chain(default_sort);
        let query = sorts.fold(unsorted_query, |query, sort| match sort.kind {
            Token::Id => apply_sort!(query, post::id, sort),
            Token::FileSize => apply_sort!(query, post::file_size, sort),
            Token::Width => apply_sort!(query, post::width, sort),
            Token::Height => apply_sort!(query, post::height, sort),
            Token::Area => apply_sort!(query, post::width * post::height, sort),
            Token::AspectRatio => apply_sort!(query, aspect_ratio(), sort),
            Token::Safety => apply_sort!(query, post::safety, sort),
            Token::Type => apply_sort!(query, post::type_, sort),
            Token::Flag => apply_sort!(query, post::flags, sort),
            Token::Source => apply_sort!(query, post::source, sort),
            Token::CreationTime => apply_sort!(query, post::creation_time, sort),
            Token::LastEditTime => apply_sort!(query, post::last_edit_time, sort),
            Token::Tag | Token::TagCount => apply_sort!(query, post_statistics::tag_count, sort),
            Token::Pool => apply_sort!(query, post_statistics::pool_count, sort),
            Token::Uploader => apply_sort!(query, user::name, sort),
            Token::Fav | Token::FavCount => apply_sort!(query, post_statistics::favorite_count, sort),
            Token::Comment | Token::CommentCount => apply_sort!(query, post_statistics::comment_count, sort),
            Token::RelationCount => apply_sort!(query, post_statistics::relation_count, sort),
            Token::NoteCount => apply_sort!(query, post_statistics::note_count, sort),
            Token::FeatureCount => apply_sort!(query, post_statistics::feature_count, sort),
            Token::Score => apply_sort!(query, post_statistics::score, sort),
            Token::CommentTime => apply_sort!(query, post_statistics::last_comment_time, sort),
            Token::FavTime => apply_sort!(query, post_statistics::last_favorite_time, sort),
            Token::FeatureTime => apply_sort!(query, post_statistics::last_feature_time, sort),
            Token::ContentChecksum | Token::NoteText | Token::Special => panic!("Invalid sort-style token!"),
        });
        match self.search.extra_args {
            Some(args) => query.offset(args.offset).limit(args.limit),
            None => query,
        }
    }

    fn apply_cache_filters(&'a self, mut query: BoxedQuery<'a>) -> BoxedQuery<'a> {
        if let Some(matching_ids) = self.cache.matches.as_ref() {
            query = query.filter(post::id.eq_any(matching_ids));
        }
        if let Some(nonmatching_ids) = self.cache.nonmatches.as_ref() {
            query = query.filter(post::id.ne_all(nonmatching_ids));
        }
        query
>>>>>>> 7f89b186
    }
}

type BoxedQuery<'a> =
    IntoBoxed<'a, LeftJoin<InnerJoin<Select<post::table, post::id>, post_statistics::table>, user::table>, Pg>;

#[derive(Clone, Copy, EnumString)]
#[strum(serialize_all = "kebab-case")]
enum SpecialToken {
    Liked,
    Disliked,
    Fav,
    Tumbleweed,
}

type Bind = UncheckedBind<SqlLiteral<Float, UncheckedBind<SqlLiteral<Float>, post::width>>, post::height>;

/// Returns a SQL literal representing a post's aspect. This is used instead of
/// `post::width / post::height` because it avoids integer truncation.
fn aspect_ratio() -> SqlLiteral<Float, Bind> {
    sql("CAST(")
        .bind(post::width)
        .sql(" AS REAL) / CAST(")
        .bind(post::height)
        .sql(" AS REAL)")
}

fn apply_checksum_filter<'a>(query: BoxedQuery<'a>, filter: UnparsedFilter<'a, Token>) -> ApiResult<BoxedQuery<'a>> {
    // Checksums can only be searched by exact value(s)
    let checksums: Vec<Checksum> = parse::values(filter.condition)?;
    Ok(match filter.negated {
        true => query.filter(post::checksum.ne_all(checksums)),
        false => query.filter(post::checksum.eq_any(checksums)),
    })
}

fn apply_flag_filter<'a>(query: BoxedQuery<'a>, filter: UnparsedFilter<'a, Token>) -> ApiResult<BoxedQuery<'a>> {
    let flags: Vec<PostFlag> = parse::values(filter.condition)?;
    let value = flags.into_iter().fold(PostFlags::new(), |value, flag| value | flag);
    let bitwise_and = sql::<SmallInt>("")
        .bind(post::flags)
        .sql(" & ")
        .bind::<SmallInt, _>(value);
    Ok(match filter.negated {
        true => query.filter(bitwise_and.eq(0)),
        false => query.filter(bitwise_and.ne(0)),
    })
}

fn apply_tag_filter<'a>(
    conn: &mut PgConnection,
    query: BoxedQuery<'a>,
    filter: UnparsedFilter<Token>,
    cache: Option<&mut QueryCache>,
) -> ApiResult<BoxedQuery<'a>> {
    if let Some(cache) = cache {
        let post_tags = post_tag::table
            .select(post_tag::post_id)
            .inner_join(tag_name::table.on(post_tag::tag_id.eq(tag_name::tag_id)))
            .into_boxed();
        let filtered_posts = apply_str_filter!(post_tags, tag_name::name, filter.unnegated());
        let post_ids: Vec<i64> = filtered_posts.load(conn)?;
        cache.update(post_ids, filter.negated);
    }
    Ok(query)
}

fn apply_pool_filter<'a>(
    conn: &mut PgConnection,
    query: BoxedQuery<'a>,
    filter: UnparsedFilter<Token>,
    cache: Option<&mut QueryCache>,
) -> ApiResult<BoxedQuery<'a>> {
    if let Some(cache) = cache {
        let pool_posts = pool_post::table.select(pool_post::post_id).into_boxed();
        let filtered_posts = apply_filter!(pool_posts, pool_post::pool_id, filter.unnegated(), i64)?;
        let post_ids: Vec<i64> = filtered_posts.load(conn)?;
        cache.update(post_ids, filter.negated);
    }
    Ok(query)
}

fn apply_favorite_filter<'a>(
    conn: &mut PgConnection,
    query: BoxedQuery<'a>,
    filter: UnparsedFilter<Token>,
    cache: Option<&mut QueryCache>,
) -> ApiResult<BoxedQuery<'a>> {
    if let Some(cache) = cache {
        let favorites = post_favorite::table
            .select(post_favorite::post_id)
            .inner_join(user::table)
            .into_boxed();
        let filtered_posts = apply_str_filter!(favorites, user::name, filter.unnegated());
        let post_ids: Vec<i64> = filtered_posts.load(conn)?;
        cache.update(post_ids, filter.negated);
    }
    Ok(query)
}

fn apply_comment_filter<'a>(
    conn: &mut PgConnection,
    query: BoxedQuery<'a>,
    filter: UnparsedFilter<Token>,
    cache: Option<&mut QueryCache>,
) -> ApiResult<BoxedQuery<'a>> {
    if let Some(cache) = cache {
        let comments = comment::table
            .select(comment::post_id)
            .inner_join(user::table)
            .into_boxed();
        let filtered_posts = apply_str_filter!(comments, user::name, filter.unnegated());
        let post_ids: Vec<i64> = filtered_posts.load(conn)?;
        cache.update(post_ids, filter.negated);
    }
    Ok(query)
}

fn apply_note_text_filter<'a>(
    conn: &mut PgConnection,
    query: BoxedQuery<'a>,
    filter: UnparsedFilter<Token>,
    cache: Option<&mut QueryCache>,
) -> ApiResult<BoxedQuery<'a>> {
    if let Some(cache) = cache {
        let post_notes = post_note::table.select(post_note::post_id).into_boxed();
        let filtered_posts = apply_str_filter!(post_notes, post_note::text, filter.unnegated());
        let post_ids: Vec<i64> = filtered_posts.load(conn)?;
        cache.update(post_ids, filter.negated);
    }
    Ok(query)
}

fn apply_comment_time_filter<'a>(
    conn: &mut PgConnection,
    query: BoxedQuery<'a>,
    filter: UnparsedFilter<Token>,
    cache: Option<&mut QueryCache>,
) -> ApiResult<BoxedQuery<'a>> {
    if let Some(cache) = cache {
        let comments = comment::table.select(comment::post_id).into_boxed();
        let filtered_posts = apply_time_filter!(comments, comment::creation_time, filter.unnegated())?;
        let post_ids: Vec<i64> = filtered_posts.load(conn)?;
        cache.update(post_ids, filter.negated);
    }
    Ok(query)
}

fn apply_favorite_time_filter<'a>(
    conn: &mut PgConnection,
    query: BoxedQuery<'a>,
    filter: UnparsedFilter<Token>,
    cache: Option<&mut QueryCache>,
) -> ApiResult<BoxedQuery<'a>> {
    if let Some(cache) = cache {
        let post_favorites = post_favorite::table.select(post_favorite::post_id).into_boxed();
        let filtered_posts = apply_time_filter!(post_favorites, post_favorite::time, filter.unnegated())?;
        let post_ids: Vec<i64> = filtered_posts.load(conn)?;
        cache.update(post_ids, filter.negated);
    }
    Ok(query)
}

fn apply_feature_time_filter<'a>(
    conn: &mut PgConnection,
    query: BoxedQuery<'a>,
    filter: UnparsedFilter<Token>,
    cache: Option<&mut QueryCache>,
) -> ApiResult<BoxedQuery<'a>> {
    if let Some(cache) = cache {
        let post_features = post_feature::table.select(post_feature::post_id).into_boxed();
        let filtered_posts = apply_time_filter!(post_features, post_feature::time, filter.unnegated())?;
        let post_ids: Vec<i64> = filtered_posts.load(conn)?;
        cache.update(post_ids, filter.negated);
    }
    Ok(query)
}

fn apply_special_filter<'a>(
    conn: &mut PgConnection,
    query: BoxedQuery<'a>,
    client: Client,
    filter: UnparsedFilter<Token>,
    cache: Option<&mut QueryCache>,
) -> ApiResult<BoxedQuery<'a>> {
    if let Some(cache) = cache {
        let special_token = SpecialToken::from_str(filter.condition).map_err(Box::from)?;
        let post_ids: Vec<i64> = match special_token {
            SpecialToken::Liked => client.id.ok_or(api::Error::NotLoggedIn).map(|client_id| {
                post_score::table
                    .select(post_score::post_id)
                    .filter(post_score::user_id.eq(client_id))
                    .filter(post_score::score.eq(1))
                    .load(conn)
            }),
            SpecialToken::Disliked => client.id.ok_or(api::Error::NotLoggedIn).map(|client_id| {
                post_score::table
                    .select(post_score::post_id)
                    .filter(post_score::user_id.eq(client_id))
                    .filter(post_score::score.eq(-1))
                    .load(conn)
            }),
            SpecialToken::Fav => client.id.ok_or(api::Error::NotLoggedIn).map(|client_id| {
                post_favorite::table
                    .select(post_favorite::post_id)
                    .filter(post_favorite::user_id.eq(client_id))
                    .load(conn)
            }),
            SpecialToken::Tumbleweed => {
                // A score of 0 doesn't necessarily mean no ratings, so we count them with a HAVING clause
                Ok(post_statistics::table
                    .select(post_statistics::post_id)
                    .left_join(post_score::table.on(post_score::post_id.eq(post_statistics::post_id)))
                    .filter(post_statistics::favorite_count.eq(0))
                    .filter(post_statistics::comment_count.eq(0))
                    .group_by(post_statistics::post_id)
                    .having(count(post_score::post_id).eq(0))
                    .load(conn))
            }
        }??;
        cache.update(post_ids, filter.negated);
    }
    Ok(query)
}<|MERGE_RESOLUTION|>--- conflicted
+++ resolved
@@ -85,81 +85,6 @@
     cache: QueryCache,
 }
 
-<<<<<<< HEAD
-pub fn build_query<'a>(client: Client, search_criteria: &'a SearchCriteria<Token>) -> Result<BoxedQuery<'a>, Error> {
-    let base_query = post::table
-        .select(post::id)
-        .inner_join(post_statistics::table)
-        .left_join(user::table)
-        .into_boxed();
-    search_criteria
-        .filters
-        .iter()
-        .try_fold(base_query, |query, filter| match filter.kind {
-            Token::Id => apply_filter!(query, post::id, filter, i64),
-            Token::FileSize => apply_filter!(query, post::file_size, filter, i64),
-            Token::Width => apply_filter!(query, post::width, filter, i32),
-            Token::Height => apply_filter!(query, post::height, filter, i32),
-            Token::Area => apply_filter!(query, post::width * post::height, filter, i32),
-            Token::AspectRatio => apply_filter!(query, aspect_ratio(), filter, f32),
-            Token::Safety => apply_filter!(query, post::safety, filter, PostSafety),
-            Token::Type => apply_filter!(query, post::type_, filter, PostType),
-            Token::ContentChecksum => {
-                // Checksums can only be searched by exact value(s)
-                let checksums: Vec<Checksum> = parse::values(filter.criteria)?;
-                Ok(if filter.negated {
-                    query.filter(post::checksum.ne_all(checksums))
-                } else {
-                    query.filter(post::checksum.eq_any(checksums))
-                })
-            }
-            Token::Flag => {
-                let flags: Vec<PostFlag> = parse::values(filter.criteria)?;
-                let value = flags.into_iter().fold(PostFlags::new(), |value, flag| value | flag);
-                let bitwise_and = sql::<SmallInt>("")
-                    .bind(post::flags)
-                    .sql(" & ")
-                    .bind::<SmallInt, _>(value);
-                Ok(if filter.negated {
-                    query.filter(bitwise_and.eq(0))
-                } else {
-                    query.filter(bitwise_and.ne(0))
-                })
-            }
-            Token::Source => Ok(apply_str_filter!(query, post::source, filter)),
-            Token::Description => Ok(apply_str_filter!(query, post::description, filter)),
-            Token::CreationTime => apply_time_filter!(query, post::creation_time, filter),
-            Token::LastEditTime => apply_time_filter!(query, post::last_edit_time, filter),
-            Token::Tag => {
-                let tags = post_tag::table
-                    .select(post_tag::post_id)
-                    .inner_join(tag_name::table.on(post_tag::tag_id.eq(tag_name::tag_id)))
-                    .into_boxed();
-                let subquery = apply_str_filter!(tags, tag_name::name, filter.unnegated());
-                Ok(apply_subquery_filter!(query, post::id, filter, subquery))
-            }
-            Token::Pool => {
-                let pool_posts = pool_post::table.select(pool_post::post_id).into_boxed();
-                let subquery = apply_filter!(pool_posts, pool_post::pool_id, filter.unnegated(), i64)?;
-                Ok(apply_subquery_filter!(query, post::id, filter, subquery))
-            }
-            Token::Uploader => Ok(apply_str_filter!(query, user::name, filter)),
-            Token::Fav => {
-                let favorites = post_favorite::table
-                    .select(post_favorite::post_id)
-                    .inner_join(user::table)
-                    .into_boxed();
-                let subquery = apply_str_filter!(favorites, user::name, filter.unnegated());
-                Ok(apply_subquery_filter!(query, post::id, filter, subquery))
-            }
-            Token::Comment => {
-                let comments = comment::table
-                    .select(comment::post_id)
-                    .inner_join(user::table)
-                    .into_boxed();
-                let subquery = apply_str_filter!(comments, user::name, filter.unnegated());
-                Ok(apply_subquery_filter!(query, post::id, filter, subquery))
-=======
 impl<'a> QueryBuilder<'a> {
     pub fn new(client: Client, search_criteria: &'a str) -> ApiResult<Self> {
         let search = SearchCriteria::new(search_criteria, Token::Tag).map_err(Box::from)?;
@@ -167,7 +92,6 @@
             match sort.kind {
                 Token::ContentChecksum | Token::NoteText | Token::Special => return Err(api::Error::InvalidSort),
                 _ => (),
->>>>>>> 7f89b186
             }
         }
 
@@ -182,44 +106,6 @@
         &self.search
     }
 
-<<<<<<< HEAD
-    let default_sort = std::iter::once(ParsedSort {
-        kind: Token::Id,
-        order: Order::default(),
-    });
-    let sorts = search_criteria.sorts.iter().copied().chain(default_sort);
-    let query = sorts.fold(unsorted_query, |query, sort| match sort.kind {
-        Token::Id => apply_sort!(query, post::id, sort),
-        Token::FileSize => apply_sort!(query, post::file_size, sort),
-        Token::Width => apply_sort!(query, post::width, sort),
-        Token::Height => apply_sort!(query, post::height, sort),
-        Token::Area => apply_sort!(query, post::width * post::height, sort),
-        Token::AspectRatio => apply_sort!(query, aspect_ratio(), sort),
-        Token::Safety => apply_sort!(query, post::safety, sort),
-        Token::Type => apply_sort!(query, post::type_, sort),
-        Token::Flag => apply_sort!(query, post::flags, sort),
-        Token::Source => apply_sort!(query, post::source, sort),
-        Token::Description => apply_sort!(query, post::description, sort),
-        Token::CreationTime => apply_sort!(query, post::creation_time, sort),
-        Token::LastEditTime => apply_sort!(query, post::last_edit_time, sort),
-        Token::Tag | Token::TagCount => apply_sort!(query, post_statistics::tag_count, sort),
-        Token::Pool => apply_sort!(query, post_statistics::pool_count, sort),
-        Token::Uploader => apply_sort!(query, user::name, sort),
-        Token::Fav | Token::FavCount => apply_sort!(query, post_statistics::favorite_count, sort),
-        Token::Comment | Token::CommentCount => apply_sort!(query, post_statistics::comment_count, sort),
-        Token::RelationCount => apply_sort!(query, post_statistics::relation_count, sort),
-        Token::NoteCount => apply_sort!(query, post_statistics::note_count, sort),
-        Token::FeatureCount => apply_sort!(query, post_statistics::feature_count, sort),
-        Token::Score => apply_sort!(query, post_statistics::score, sort),
-        Token::CommentTime => apply_sort!(query, post_statistics::last_comment_time, sort),
-        Token::FavTime => apply_sort!(query, post_statistics::last_favorite_time, sort),
-        Token::FeatureTime => apply_sort!(query, post_statistics::last_feature_time, sort),
-        Token::ContentChecksum | Token::NoteText | Token::Special => panic!("Invalid sort-style token!"),
-    });
-    match search_criteria.extra_args {
-        Some(args) => query.offset(args.offset).limit(args.limit),
-        None => query,
-=======
     pub fn set_offset_and_limit(&mut self, offset: i64, limit: i64) {
         self.search.set_offset_and_limit(offset, limit);
     }
@@ -276,6 +162,7 @@
                 Token::ContentChecksum => apply_checksum_filter(query, filter),
                 Token::Flag => apply_flag_filter(query, filter),
                 Token::Source => Ok(apply_str_filter!(query, post::source, filter)),
+                Token::Description => Ok(apply_str_filter!(query, post::description, filter)),
                 Token::CreationTime => apply_time_filter!(query, post::creation_time, filter),
                 Token::LastEditTime => apply_time_filter!(query, post::last_edit_time, filter),
                 Token::Tag => apply_tag_filter(conn, query, filter, cache.as_mut()),
@@ -322,6 +209,7 @@
             Token::Type => apply_sort!(query, post::type_, sort),
             Token::Flag => apply_sort!(query, post::flags, sort),
             Token::Source => apply_sort!(query, post::source, sort),
+            Token::Description => apply_sort!(query, post::description, sort),
             Token::CreationTime => apply_sort!(query, post::creation_time, sort),
             Token::LastEditTime => apply_sort!(query, post::last_edit_time, sort),
             Token::Tag | Token::TagCount => apply_sort!(query, post_statistics::tag_count, sort),
@@ -352,7 +240,6 @@
             query = query.filter(post::id.ne_all(nonmatching_ids));
         }
         query
->>>>>>> 7f89b186
     }
 }
 
